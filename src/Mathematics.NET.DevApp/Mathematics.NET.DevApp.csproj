--- conflicted
+++ resolved
@@ -1,31 +1,26 @@
-<Project Sdk="Microsoft.NET.Sdk">
-
-  <PropertyGroup>
-    <OutputType>Exe</OutputType>
-    <TargetFrameworks>net8.0;net9.0</TargetFrameworks>
-    <AllowUnsafeBlocks>true</AllowUnsafeBlocks>
-  </PropertyGroup>
-
-  <ItemGroup>
-<<<<<<< HEAD
-    <PackageReference Include="Microsoft.Extensions.Hosting" Version="9.0.8" />
-    <PackageReference Include="Microsoft.Extensions.Http" Version="9.0.9" />
-=======
-    <PackageReference Include="Microsoft.Extensions.Hosting" Version="9.0.9" />
-    <PackageReference Include="Microsoft.Extensions.Http" Version="9.0.8" />
->>>>>>> a89e8e3e
-    <PackageReference Include="Plotly.NET.CSharp" Version="0.13.0" />
-  </ItemGroup>
-
-  <ItemGroup>
-    <ProjectReference Include="..\Mathematics.NET\Mathematics.NET.csproj" />
-    <ProjectReference Include="..\Mathematics.NET.SourceGenerators.Public\Mathematics.NET.SourceGenerators.Public.csproj" OutputItemType="Analyzer" ReferenceOutputAssembly="false" />
-  </ItemGroup>
-
-  <ItemGroup>
-    <None Update="appsettings.json">
-      <CopyToOutputDirectory>Always</CopyToOutputDirectory>
-    </None>
-  </ItemGroup>
-
-</Project>
+<Project Sdk="Microsoft.NET.Sdk">
+
+  <PropertyGroup>
+    <OutputType>Exe</OutputType>
+    <TargetFrameworks>net8.0;net9.0</TargetFrameworks>
+    <AllowUnsafeBlocks>true</AllowUnsafeBlocks>
+  </PropertyGroup>
+
+  <ItemGroup>
+    <PackageReference Include="Microsoft.Extensions.Hosting" Version="9.0.9" />
+    <PackageReference Include="Microsoft.Extensions.Http" Version="9.0.9" />
+    <PackageReference Include="Plotly.NET.CSharp" Version="0.13.0" />
+  </ItemGroup>
+
+  <ItemGroup>
+    <ProjectReference Include="..\Mathematics.NET\Mathematics.NET.csproj" />
+    <ProjectReference Include="..\Mathematics.NET.SourceGenerators.Public\Mathematics.NET.SourceGenerators.Public.csproj" OutputItemType="Analyzer" ReferenceOutputAssembly="false" />
+  </ItemGroup>
+
+  <ItemGroup>
+    <None Update="appsettings.json">
+      <CopyToOutputDirectory>Always</CopyToOutputDirectory>
+    </None>
+  </ItemGroup>
+
+</Project>